--- conflicted
+++ resolved
@@ -1,205 +1,199 @@
-from eelbrain import NDVar, combine
-import numpy as np
-from ._model import DstRF, REG_Data
-
-
-DEFAULT_MUs = np.logspace(-3, -1, 7)
-
-
-def dstrf(meg, stim, lead_field, noise, tstart=0, tstop=0.5, nlevels=1,
-          n_iter=10, n_iterc=10, n_iterf=100, normalize=None, in_place=None,
-          mu='auto', tol=1e-3, verbose=False, n_splits=3, n_workers=None,
-<<<<<<< HEAD
-          use_ES=False, **kwargs):
-=======
-          use_ES=False):
->>>>>>> e5a91a44
-    """One shot function for cortical TRF localization
-
-    Estimate both TRFs and source variance from the observed MEG data by solving
-    the Bayesian optimization problem mentioned in the paper _[1].
-    .. [1] P. Das, C. Brodbeck, J. Z. Simon, B. Babadi, Cortical Localization of the
-    Auditory Temporal Response Function from MEG via Non-Convex Optimization;
-    2018 Asilomar Conference on Signals, Systems, and Computers, Oct. 28–31,
-    Pacific Grove, CA(invited).
-
-    Parameters
-    ----------
-    meg :  NDVar (case, sensor, time) or list of such NDVars
-        where case reflects different trials, different list elements reflects
-        different conditions (i.e. stimulus).
-    stim : NDVar (case, time) or list of such NDVars
-        where case reflects different trials;  different list elements reflects
-        different feature variables(e.g. envelope, wordlog10wf etc).
-        TODO: [ stim2  # NDVar  (case, scalar, time)  (e.g. spectrogram with
-         multiple bands) to be implemented]
-    lead_field : NDVar
-        forward solution a.k.a. lead_field matrix.
-    noise : NDVar or ndarray
-        empty room data as NDVar or the covariance matrix as an ndarray.
-    tstart : float
-        Start of the TRF in seconds.
-    tstop : float
-        Stop of the TRF in seconds.
-    nlevels : int
-        Decides the density of Gabor atoms. Bigger nlevel -> less dense basis.
-        By default it is set to `1`. `nlevesl > 2` should be used with caution.
-    n_iter : int
-        Number of out iterations of the algorithm, by default set to 10.
-    n_iterc : int
-        Number of Champagne iterations within each outer iteration, by default set to 10.
-    n_iterf : int
-        Number of FASTA iterations within each outer iteration, by default set to 100.
-    normalize : bool | 'l2' | 'l1'
-        Scale ``stim`` before model fitting: subtract the mean and divide by
-        the standard deviation (when ``nomrmalize='l2'`` or ``normalize=True``)
-        or the mean absolute value (when ``normalize='l1'``). By default,
-         ``normalize=None`` it leaves ``stim`` data untouched.
-    in_place: bool
-        With ``in_place=False`` (default) the original ``meg`` and ``stims`` are left untouched;
-        use ``in_place=True`` to save memory by using the original ``meg`` and ``stim``.
-    mu : 'auto' or ndarray or list or tuple
-        Choice of regularizer parameter. By default ``mu='auto'`` performs crossvalidation
-        to choose optimal one, from the range
-                ``np.logspace(-3, -1, 7)``.
-        Additionally, user can choose to pass a range over which the cross-validation will be done.
-        If a single choice if passed, model corresponding to that value is returned.
-    tol : float
-        Tolerance factor deciding stopping criterion for the overall algorithm. The iterations
-        are stooped when ``norm(trf_new - trf_old)/norm(trf_old) < tol`` condition is met.
-        By default ``tol=1e-3``.
-    verbose : boolean
-        if True prints intermediate results, by default False.
-    n_splits : int
-        number of cross-validation folds. By default it uses 3-fold cross-validation.
-    n_workers : int (optional)
-        number of workers to spawn for cross-validation. If None, it will use ``cpu_count/2``.
-    use_ES : Boolean (optional)
-        use estimation stability criterion _[2] to choose the best ``mu``. (False, by default)
-        ..[2] Lim, Chinghway, and Bin Yu. "Estimation stability with cross-validation (ESCV)."
-        Journal of Computational and Graphical Statistics 25.2 (2016): 464-492.
-
-    Returns
-    -------
-    trf : NDVar
-        TRF estimate
-    model : DstRF
-        The full model
-    """
-    # noise covariance
-    if isinstance(noise, NDVar):
-        er = noise.get_data(('sensor', 'time'))
-        noise_cov = np.dot(er, er.T) / er.shape[1]
-    elif isinstance(noise, np.ndarray):
-        if (noise.ndim == 2) and (noise.shape[0] == noise.shape[0]):
-            noise_cov = noise
-        else:
-            raise ValueError(f'For noise as ndarray, noise dim1={noise.shape[0]} should'
-                             f'match dim2={noise.shape[0]}')
-    else:
-        raise NotImplementedError
-
-    # Initialize `REG_Data` instance with desired properties
-    ds = REG_Data(tstart, tstop, nlevels)
-
-    # data copy?
-    if in_place is None:
-        in_place = False
-    if not isinstance(in_place, bool):
-        raise TypeError(f"in_place={in_place!r}, need bool or None")
-
-    # Call `REG_Data.add_data` once for each contiguous segment of MEG data
-    for r, s in iter_data(meg, stim):
-        if not in_place:
-            s = s.copy()
-            r = r.copy()
-
-        if normalize:  # screens False, None
-            s -= s.mean('time')
-            if isinstance(normalize, bool):  # normalize=True defaults to 'l2'
-                normalize = 'l2'
-            if isinstance(normalize, str):
-                if normalize == 'l2':
-                    s_scale = (s.x ** 2).mean(-1) ** 0.5
-                elif normalize == 'l1':
-                    s_scale = np.abs(s.x).mean(-1)
-                else:
-                    raise ValueError(f"normalize={normalize!r}, need bool or \'l1\' or \'l2\'")
-            else:
-                raise TypeError(f"normalize={normalize!r}, need bool or str")
-
-            s.x /= s_scale[:, np.newaxis]
-
-        if r.has_case:
-            dim = r.get_dim('case')
-            for i in range(len(dim)):
-                ds.add_data(r[i], s)
-        else:
-            ds.add_data(r, s)
-
-    # Regularizer Choice
-    if isinstance(mu, (tuple, list, np.ndarray)):
-        if len(mu) > 1:
-            mus = mu
-            do_crossvalidation = True
-        else:
-            mus = None
-            do_crossvalidation = False
-    elif isinstance(mu, float):
-        mus = None
-        do_crossvalidation = False
-    elif mu == 'auto':
-        mus = 'auto'
-        do_crossvalidation = True
-    else:
-        raise ValueError(f"invalid mu={mu!r}, supports tuple, list, np.ndarray or scalar float"
-                         f"optionally, may be left 'auto' if not sure!")
-
-    if lead_field.get_dim('sensor') != ds.sensor_dim:
-        lead_field = lead_field.sub(sensor=ds.sensor_dim)
-
-    model = DstRF(lead_field, noise_cov, n_iter=n_iter, n_iterc=n_iterc, n_iterf=n_iterf)
-    model.fit(ds, mu, do_crossvalidation, tol, verbose, mus=mus, n_splits=n_splits,
-<<<<<<< HEAD
-              n_workers=n_workers, use_ES=use_ES, ** kwargs)
-    return model
-=======
-              n_workers=n_workers, use_ES=use_ES)
->>>>>>> e5a91a44
-
-
-def iter_data(meg, stim):
-    if isinstance(meg, list):
-        if isinstance(stim, list):
-            if isinstance(stim[0], NDVar):
-                for meg_, *stim_ in zip(meg, stim):
-                    time_dim = meg_.get_dim('time')
-                    if any(r_.get_dim('time') != time_dim for r_ in stim_):
-                        raise ValueError("Not all NDVars have the same time dimension")
-                    yield (meg_, combine(stim_))
-            else:
-                for meg_, *stim_ in zip(meg, *stim):
-                    time_dim = meg_.get_dim('time')
-                    if any(r_.get_dim('time') != time_dim for r_ in stim_):
-                        raise ValueError("Not all NDVars have the same time dimension")
-                    yield (meg_, combine(stim_))
-        else:
-            raise ValueError(f'Invalid data format {stim}: if meg is a list of NDVar'
-                             ', stim must be a list of NDVars')
-    elif isinstance(meg, NDVar):
-        time_dim = meg.get_dim('time')
-        if isinstance(stim, list):
-            for meg_, *stim_ in zip(meg, *stim):
-                if any(r_.get_dim('time') != time_dim for r_ in stim_):
-                    raise ValueError("Not all NDVars have the same time dimension")
-                yield (meg_, combine(stim_))
-        elif isinstance(stim, NDVar):
-            if stim.get_dim('time') != time_dim:
-                raise ValueError("Not all NDVars have the same time dimension")
-            for meg_, *stim_ in zip(meg, stim):
-                yield (meg_, combine(stim_))
-        else:
-            raise ValueError(f'Invalid data format {stim}: if meg is a NDVar, stim must be a NDVar'
-                             f'or list of NDVars')
-    else:
-        raise ValueError(f'Invalid data format {meg}: Expected NDVar or list of NDVars')
+from eelbrain import NDVar, combine
+import numpy as np
+from ._model import DstRF, REG_Data
+
+
+DEFAULT_MUs = np.logspace(-3, -1, 7)
+
+
+def dstrf(meg, stim, lead_field, noise, tstart=0, tstop=0.5, nlevels=1,
+          n_iter=10, n_iterc=10, n_iterf=100, normalize=None, in_place=None,
+          mu='auto', tol=1e-3, verbose=False, n_splits=3, n_workers=None,
+          use_ES=False, **kwargs):
+
+    """One shot function for cortical TRF localization
+
+    Estimate both TRFs and source variance from the observed MEG data by solving
+    the Bayesian optimization problem mentioned in the paper _[1].
+    .. [1] P. Das, C. Brodbeck, J. Z. Simon, B. Babadi, Cortical Localization of the
+    Auditory Temporal Response Function from MEG via Non-Convex Optimization;
+    2018 Asilomar Conference on Signals, Systems, and Computers, Oct. 28–31,
+    Pacific Grove, CA(invited).
+
+    Parameters
+    ----------
+    meg :  NDVar (case, sensor, time) or list of such NDVars
+        where case reflects different trials, different list elements reflects
+        different conditions (i.e. stimulus).
+    stim : NDVar (case, time) or list of such NDVars
+        where case reflects different trials;  different list elements reflects
+        different feature variables(e.g. envelope, wordlog10wf etc).
+        TODO: [ stim2  # NDVar  (case, scalar, time)  (e.g. spectrogram with
+         multiple bands) to be implemented]
+    lead_field : NDVar
+        forward solution a.k.a. lead_field matrix.
+    noise : NDVar or ndarray
+        empty room data as NDVar or the covariance matrix as an ndarray.
+    tstart : float
+        Start of the TRF in seconds.
+    tstop : float
+        Stop of the TRF in seconds.
+    nlevels : int
+        Decides the density of Gabor atoms. Bigger nlevel -> less dense basis.
+        By default it is set to `1`. `nlevesl > 2` should be used with caution.
+    n_iter : int
+        Number of out iterations of the algorithm, by default set to 10.
+    n_iterc : int
+        Number of Champagne iterations within each outer iteration, by default set to 10.
+    n_iterf : int
+        Number of FASTA iterations within each outer iteration, by default set to 100.
+    normalize : bool | 'l2' | 'l1'
+        Scale ``stim`` before model fitting: subtract the mean and divide by
+        the standard deviation (when ``nomrmalize='l2'`` or ``normalize=True``)
+        or the mean absolute value (when ``normalize='l1'``). By default,
+         ``normalize=None`` it leaves ``stim`` data untouched.
+    in_place: bool
+        With ``in_place=False`` (default) the original ``meg`` and ``stims`` are left untouched;
+        use ``in_place=True`` to save memory by using the original ``meg`` and ``stim``.
+    mu : 'auto' or ndarray or list or tuple
+        Choice of regularizer parameter. By default ``mu='auto'`` performs crossvalidation
+        to choose optimal one, from the range
+                ``np.logspace(-3, -1, 7)``.
+        Additionally, user can choose to pass a range over which the cross-validation will be done.
+        If a single choice if passed, model corresponding to that value is returned.
+    tol : float
+        Tolerance factor deciding stopping criterion for the overall algorithm. The iterations
+        are stooped when ``norm(trf_new - trf_old)/norm(trf_old) < tol`` condition is met.
+        By default ``tol=1e-3``.
+    verbose : boolean
+        if True prints intermediate results, by default False.
+    n_splits : int
+        number of cross-validation folds. By default it uses 3-fold cross-validation.
+    n_workers : int (optional)
+        number of workers to spawn for cross-validation. If None, it will use ``cpu_count/2``.
+    use_ES : Boolean (optional)
+        use estimation stability criterion _[2] to choose the best ``mu``. (False, by default)
+        ..[2] Lim, Chinghway, and Bin Yu. "Estimation stability with cross-validation (ESCV)."
+        Journal of Computational and Graphical Statistics 25.2 (2016): 464-492.
+
+    Returns
+    -------
+    trf : NDVar
+        TRF estimate
+    model : DstRF
+        The full model
+    """
+    # noise covariance
+    if isinstance(noise, NDVar):
+        er = noise.get_data(('sensor', 'time'))
+        noise_cov = np.dot(er, er.T) / er.shape[1]
+    elif isinstance(noise, np.ndarray):
+        if (noise.ndim == 2) and (noise.shape[0] == noise.shape[0]):
+            noise_cov = noise
+        else:
+            raise ValueError(f'For noise as ndarray, noise dim1={noise.shape[0]} should'
+                             f'match dim2={noise.shape[0]}')
+    else:
+        raise NotImplementedError
+
+    # Initialize `REG_Data` instance with desired properties
+    ds = REG_Data(tstart, tstop, nlevels)
+
+    # data copy?
+    if in_place is None:
+        in_place = False
+    if not isinstance(in_place, bool):
+        raise TypeError(f"in_place={in_place!r}, need bool or None")
+
+    # Call `REG_Data.add_data` once for each contiguous segment of MEG data
+    for r, s in iter_data(meg, stim):
+        if not in_place:
+            s = s.copy()
+            r = r.copy()
+
+        if normalize:  # screens False, None
+            s -= s.mean('time')
+            if isinstance(normalize, bool):  # normalize=True defaults to 'l2'
+                normalize = 'l2'
+            if isinstance(normalize, str):
+                if normalize == 'l2':
+                    s_scale = (s.x ** 2).mean(-1) ** 0.5
+                elif normalize == 'l1':
+                    s_scale = np.abs(s.x).mean(-1)
+                else:
+                    raise ValueError(f"normalize={normalize!r}, need bool or \'l1\' or \'l2\'")
+            else:
+                raise TypeError(f"normalize={normalize!r}, need bool or str")
+
+            s.x /= s_scale[:, np.newaxis]
+
+        if r.has_case:
+            dim = r.get_dim('case')
+            for i in range(len(dim)):
+                ds.add_data(r[i], s)
+        else:
+            ds.add_data(r, s)
+
+    # Regularizer Choice
+    if isinstance(mu, (tuple, list, np.ndarray)):
+        if len(mu) > 1:
+            mus = mu
+            do_crossvalidation = True
+        else:
+            mus = None
+            do_crossvalidation = False
+    elif isinstance(mu, float):
+        mus = None
+        do_crossvalidation = False
+    elif mu == 'auto':
+        mus = 'auto'
+        do_crossvalidation = True
+    else:
+        raise ValueError(f"invalid mu={mu!r}, supports tuple, list, np.ndarray or scalar float"
+                         f"optionally, may be left 'auto' if not sure!")
+
+    if lead_field.get_dim('sensor') != ds.sensor_dim:
+        lead_field = lead_field.sub(sensor=ds.sensor_dim)
+
+    model = DstRF(lead_field, noise_cov, n_iter=n_iter, n_iterc=n_iterc, n_iterf=n_iterf)
+    model.fit(ds, mu, do_crossvalidation, tol, verbose, mus=mus, n_splits=n_splits,
+              n_workers=n_workers, use_ES=use_ES, ** kwargs)
+    return model
+
+
+
+def iter_data(meg, stim):
+    if isinstance(meg, list):
+        if isinstance(stim, list):
+            if isinstance(stim[0], NDVar):
+                for meg_, *stim_ in zip(meg, stim):
+                    time_dim = meg_.get_dim('time')
+                    if any(r_.get_dim('time') != time_dim for r_ in stim_):
+                        raise ValueError("Not all NDVars have the same time dimension")
+                    yield (meg_, combine(stim_))
+            else:
+                for meg_, *stim_ in zip(meg, *stim):
+                    time_dim = meg_.get_dim('time')
+                    if any(r_.get_dim('time') != time_dim for r_ in stim_):
+                        raise ValueError("Not all NDVars have the same time dimension")
+                    yield (meg_, combine(stim_))
+        else:
+            raise ValueError(f'Invalid data format {stim}: if meg is a list of NDVar'
+                             ', stim must be a list of NDVars')
+    elif isinstance(meg, NDVar):
+        time_dim = meg.get_dim('time')
+        if isinstance(stim, list):
+            for meg_, *stim_ in zip(meg, *stim):
+                if any(r_.get_dim('time') != time_dim for r_ in stim_):
+                    raise ValueError("Not all NDVars have the same time dimension")
+                yield (meg_, combine(stim_))
+        elif isinstance(stim, NDVar):
+            if stim.get_dim('time') != time_dim:
+                raise ValueError("Not all NDVars have the same time dimension")
+            for meg_, *stim_ in zip(meg, stim):
+                yield (meg_, combine(stim_))
+        else:
+            raise ValueError(f'Invalid data format {stim}: if meg is a NDVar, stim must be a NDVar'
+                             f'or list of NDVars')
+    else:
+        raise ValueError(f'Invalid data format {meg}: Expected NDVar or list of NDVars')